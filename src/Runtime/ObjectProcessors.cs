using System;
using System.Collections.Generic;
using System.Linq;
using System.Security.Cryptography.X509Certificates;
using System.Threading;
using System.Threading.Channels;
using System.Threading.Tasks;
using Microsoft.Extensions.Logging;
using Sharphound.Client;
using SharpHoundCommonLib;
using SharpHoundCommonLib.Enums;
using SharpHoundCommonLib.OutputTypes;
using SharpHoundCommonLib.Processors;
using Container = SharpHoundCommonLib.OutputTypes.Container;
using Group = SharpHoundCommonLib.OutputTypes.Group;
using Label = SharpHoundCommonLib.Enums.Label;

namespace Sharphound.Runtime
{
    public class ObjectProcessors
    {
        private const string StatusSuccess = "Success";
        private readonly ACLProcessor _aclProcessor;
        private readonly CertAbuseProcessor _certAbuseProcessor;
        private readonly CancellationToken _cancellationToken;
        private readonly ComputerAvailability _computerAvailability;
        private readonly ComputerSessionProcessor _computerSessionProcessor;
        private readonly ContainerProcessor _containerProcessor;
        private readonly IContext _context;
        private readonly DCRegistryProcessor _dCRegistryProcessor;
        private readonly DomainTrustProcessor _domainTrustProcessor;
        private readonly GroupProcessor _groupProcessor;
        private readonly LDAPPropertyProcessor _ldapPropertyProcessor;
        private readonly GPOLocalGroupProcessor _gpoLocalGroupProcessor;
        private readonly UserRightsAssignmentProcessor _userRightsAssignmentProcessor;
        private readonly LocalGroupProcessor _localGroupProcessor;
        private readonly ILogger _log;
        private readonly ResolvedCollectionMethod _methods;
        private readonly SPNProcessors _spnProcessor;

        public ObjectProcessors(IContext context, ILogger log)
        {
            _context = context;
            _aclProcessor = new ACLProcessor(context.LDAPUtils);
            _spnProcessor = new SPNProcessors(context.LDAPUtils);
            _ldapPropertyProcessor = new LDAPPropertyProcessor(context.LDAPUtils);
            _domainTrustProcessor = new DomainTrustProcessor(context.LDAPUtils);
            _computerAvailability = new ComputerAvailability(context.PortScanTimeout, skipPortScan: context.Flags.SkipPortScan, skipPasswordCheck: context.Flags.SkipPasswordAgeCheck);
<<<<<<< HEAD
            _certAbuseProcessor = new CertAbuseProcessor(context.LDAPUtils);
            _dCRegistryProcessor = new DCRegistryProcessor(context.LDAPUtils);
            _computerSessionProcessor = new ComputerSessionProcessor(context.LDAPUtils);
=======
            _computerSessionProcessor = new ComputerSessionProcessor(context.LDAPUtils, doLocalAdminSessionEnum: context.Flags.DoLocalAdminSessionEnum, localAdminUsername: context.LocalAdminUsername, localAdminPassword: context.LocalAdminPassword);
>>>>>>> 01b5158b
            _groupProcessor = new GroupProcessor(context.LDAPUtils);
            _containerProcessor = new ContainerProcessor(context.LDAPUtils);
            _gpoLocalGroupProcessor = new GPOLocalGroupProcessor(context.LDAPUtils);
            _userRightsAssignmentProcessor = new UserRightsAssignmentProcessor(context.LDAPUtils);
            _localGroupProcessor = new LocalGroupProcessor(context.LDAPUtils);
            _methods = context.ResolvedCollectionMethods;
            _cancellationToken = context.CancellationTokenSource.Token;
            _log = log;
        }

        internal async Task<OutputBase> ProcessObject(ISearchResultEntry entry,
            ResolvedSearchResult resolvedSearchResult, Channel<CSVComputerStatus> compStatusChannel)
        {
            switch (resolvedSearchResult.ObjectType)
            {
                case Label.User:
                    return await ProcessUserObject(entry, resolvedSearchResult);
                case Label.Computer:
                    return await ProcessComputerObject(entry, resolvedSearchResult, compStatusChannel);
                case Label.Group:
                    return ProcessGroupObject(entry, resolvedSearchResult);
                case Label.GPO:
                    return ProcessGPOObject(entry, resolvedSearchResult);
                case Label.Domain:
                    return await ProcessDomainObject(entry, resolvedSearchResult);
                case Label.OU:
                    return await ProcessOUObject(entry, resolvedSearchResult);
                case Label.Container:
                case Label.Configuration:
                    return ProcessContainerObject(entry, resolvedSearchResult);
                case Label.RootCA:
                    return await ProcessRootCA(entry, resolvedSearchResult);
                case Label.AIACA:
                    return await ProcessAIACA(entry, resolvedSearchResult);
                case Label.EnterpriseCA:
                    return await ProcessEnterpriseCA(entry, resolvedSearchResult);
                case Label.NTAuthStore:
                    return await ProcessNTAuthStore(entry, resolvedSearchResult);
                case Label.CertTemplate:
                    return await ProcessCertTemplate(entry, resolvedSearchResult);
                case Label.Base:
                    return null;
                default:
                    throw new ArgumentOutOfRangeException();
            }
        }

        private async Task<User> ProcessUserObject(ISearchResultEntry entry,
            ResolvedSearchResult resolvedSearchResult)
        {
            var ret = new User
            {
                ObjectIdentifier = resolvedSearchResult.ObjectId
            };

            ret.Properties.Add("domain", resolvedSearchResult.Domain);
            ret.Properties.Add("name", resolvedSearchResult.DisplayName);
            ret.Properties.Add("distinguishedname", entry.DistinguishedName.ToUpper());
            ret.Properties.Add("domainsid", resolvedSearchResult.DomainSid);
            ret.Properties.Add("highvalue", false);
            ret.Properties.Add("samaccountname", entry.GetProperty(LDAPProperties.SAMAccountName));

            if ((_methods & ResolvedCollectionMethod.ACL) != 0)
            {
                var aces = _aclProcessor.ProcessACL(resolvedSearchResult, entry);
                var gmsa = entry.GetByteProperty(LDAPProperties.GroupMSAMembership);
                ret.Aces = aces.Concat(_aclProcessor.ProcessGMSAReaders(gmsa, resolvedSearchResult.Domain)).ToArray();
                ret.IsACLProtected = _aclProcessor.IsACLProtected(entry);
            }

            if ((_methods & ResolvedCollectionMethod.Group) != 0)
            {
                var pg = entry.GetProperty(LDAPProperties.PrimaryGroupID);
                ret.PrimaryGroupSID = GroupProcessor.GetPrimaryGroupInfo(pg, resolvedSearchResult.ObjectId);
            }

            if ((_methods & ResolvedCollectionMethod.ObjectProps) != 0)
            {
                var userProps = await _ldapPropertyProcessor.ReadUserProperties(entry);
                ret.Properties = ContextUtils.Merge(ret.Properties, userProps.Props);
                if (_context.Flags.CollectAllProperties)
                {
                    ret.Properties = ContextUtils.Merge(_ldapPropertyProcessor.ParseAllProperties(entry),
                        ret.Properties);
                }
                ret.HasSIDHistory = userProps.SidHistory;
                ret.AllowedToDelegate = userProps.AllowedToDelegate;
            }

            if ((_methods & ResolvedCollectionMethod.SPNTargets) != 0)
            {
                var spn = entry.GetArrayProperty(LDAPProperties.ServicePrincipalNames);

                var targets = new List<SPNPrivilege>();
                var enumerator = _spnProcessor.ReadSPNTargets(spn, entry.DistinguishedName)
                    .GetAsyncEnumerator(_cancellationToken);

                while (await enumerator.MoveNextAsync()) targets.Add(enumerator.Current);

                ret.SPNTargets = targets.ToArray();
            }

            if ((_methods & ResolvedCollectionMethod.Container) != 0)
            {
                ret.ContainedBy = _containerProcessor.GetContainingObject(entry.DistinguishedName);
            }

            return ret;
        }

        private async Task<Computer> ProcessComputerObject(ISearchResultEntry entry,
            ResolvedSearchResult resolvedSearchResult, Channel<CSVComputerStatus> compStatusChannel)
        {
            var ret = new Computer
            {
                ObjectIdentifier = resolvedSearchResult.ObjectId
            };

            ret.Properties.Add("domain", resolvedSearchResult.Domain);
            ret.Properties.Add("name", resolvedSearchResult.DisplayName);
            ret.Properties.Add("distinguishedname", entry.DistinguishedName.ToUpper());
            ret.Properties.Add("domainsid", resolvedSearchResult.DomainSid);
            ret.Properties.Add("highvalue", false);
            ret.Properties.Add("samaccountname", entry.GetProperty(LDAPProperties.SAMAccountName));

            var hasLaps = entry.HasLAPS();
            ret.Properties.Add("haslaps", hasLaps);

            if ((_methods & ResolvedCollectionMethod.ACL) != 0)
            {
                ret.Aces = _aclProcessor.ProcessACL(resolvedSearchResult, entry).ToArray();
                ret.IsACLProtected = _aclProcessor.IsACLProtected(entry);
            }

            if ((_methods & ResolvedCollectionMethod.Group) != 0)
            {
                var pg = entry.GetProperty(LDAPProperties.PrimaryGroupID);
                ret.PrimaryGroupSID = GroupProcessor.GetPrimaryGroupInfo(pg, resolvedSearchResult.ObjectId);
            }

            if ((_methods & ResolvedCollectionMethod.ObjectProps) != 0)
            {
                var computerProps = await _ldapPropertyProcessor.ReadComputerProperties(entry);
                ret.Properties = ContextUtils.Merge(ret.Properties, computerProps.Props);
                if (_context.Flags.CollectAllProperties)
                {
                    ret.Properties = ContextUtils.Merge(_ldapPropertyProcessor.ParseAllProperties(entry),
                        ret.Properties);
                }
                ret.AllowedToDelegate = computerProps.AllowedToDelegate;
                ret.AllowedToAct = computerProps.AllowedToAct;
                ret.HasSIDHistory = computerProps.SidHistory;
                ret.DumpSMSAPassword = computerProps.DumpSMSAPassword;
            }

            if ((_methods & ResolvedCollectionMethod.Container) != 0)
            {
                ret.ContainedBy = _containerProcessor.GetContainingObject(entry.DistinguishedName);
            }

            if (!_methods.IsComputerCollectionSet())
                return ret;

            var apiName = _context.RealDNSName != null
                ? entry.GetDNSName(_context.RealDNSName)
                : resolvedSearchResult.DisplayName;

            var availability = await _computerAvailability.IsComputerAvailable(resolvedSearchResult, entry);

            if (!availability.Connectable)
            {
                await compStatusChannel.Writer.WriteAsync(availability.GetCSVStatus(resolvedSearchResult.DisplayName),
                    _cancellationToken);
                return ret;
            }

            // DCRegistry
            if (resolvedSearchResult.IsDomainController &
                (_methods & ResolvedCollectionMethod.DCRegistry) != 0)
            {
                DCRegistryData dCRegistryData = new()
                {
                    CertificateMappingMethods = _dCRegistryProcessor.GetCertificateMappingMethods(apiName),
                    StrongCertificateBindingEnforcement = _dCRegistryProcessor.GetStrongCertificateBindingEnforcement(apiName)
                };

                ret.DCRegistryData = dCRegistryData;
            }

            var samAccountName = entry.GetProperty(LDAPProperties.SAMAccountName)?.TrimEnd('$');

            if ((_methods & ResolvedCollectionMethod.Session) != 0)
            {
                await _context.DoDelay();
                var sessionResult = await _computerSessionProcessor.ReadUserSessions(apiName,
                    resolvedSearchResult.ObjectId, resolvedSearchResult.Domain);
                ret.Sessions = sessionResult;
                if (_context.Flags.DumpComputerStatus)
                    await compStatusChannel.Writer.WriteAsync(new CSVComputerStatus
                    {
                        Status = sessionResult.Collected ? StatusSuccess : sessionResult.FailureReason,
                        Task = "NetSessionEnum",
                        ComputerName = resolvedSearchResult.DisplayName
                    }, _cancellationToken);
            }

            if ((_methods & ResolvedCollectionMethod.LoggedOn) != 0)
            {
                await _context.DoDelay();
                var privSessionResult = await _computerSessionProcessor.ReadUserSessionsPrivileged(
                    resolvedSearchResult.DisplayName, samAccountName,
                    resolvedSearchResult.ObjectId);
                ret.PrivilegedSessions = privSessionResult;

                if (_context.Flags.DumpComputerStatus)
                    await compStatusChannel.Writer.WriteAsync(new CSVComputerStatus
                    {
                        Status = privSessionResult.Collected ? StatusSuccess : privSessionResult.FailureReason,
                        Task = "NetWkstaUserEnum",
                        ComputerName = resolvedSearchResult.DisplayName
                    }, _cancellationToken);

                if (!_context.Flags.NoRegistryLoggedOn)
                {
                    await _context.DoDelay();
                    var registrySessionResult = await _computerSessionProcessor.ReadUserSessionsRegistry(apiName,
                        resolvedSearchResult.Domain, resolvedSearchResult.ObjectId);
                    ret.RegistrySessions = registrySessionResult;
                    if (_context.Flags.DumpComputerStatus)
                        await compStatusChannel.Writer.WriteAsync(new CSVComputerStatus
                        {
                            Status = privSessionResult.Collected ? StatusSuccess : privSessionResult.FailureReason,
                            Task = "RegistrySessions",
                            ComputerName = resolvedSearchResult.DisplayName
                        }, _cancellationToken);
                }
            }

            if ((_methods & ResolvedCollectionMethod.UserRights) != 0)
            {
                await _context.DoDelay();
                var userRights = _userRightsAssignmentProcessor.GetUserRightsAssignments(
                                    resolvedSearchResult.DisplayName, resolvedSearchResult.ObjectId,
                                    resolvedSearchResult.Domain, resolvedSearchResult.IsDomainController);
                ret.UserRights = await userRights.ToArrayAsync();
            }

            if (!_methods.IsLocalGroupCollectionSet())
                return ret;

            await _context.DoDelay();
            var localGroups = _localGroupProcessor.GetLocalGroups(resolvedSearchResult.DisplayName,
                resolvedSearchResult.ObjectId, resolvedSearchResult.Domain,
                resolvedSearchResult.IsDomainController);
            ret.LocalGroups = await localGroups.ToArrayAsync();

            return ret;
        }

        private Group ProcessGroupObject(ISearchResultEntry entry,
            ResolvedSearchResult resolvedSearchResult)
        {
            var ret = new Group
            {
                ObjectIdentifier = resolvedSearchResult.ObjectId
            };

            ret.Properties.Add("domain", resolvedSearchResult.Domain);
            ret.Properties.Add("name", resolvedSearchResult.DisplayName);
            ret.Properties.Add("distinguishedname", entry.DistinguishedName.ToUpper());
            ret.Properties.Add("domainsid", resolvedSearchResult.DomainSid);
            ret.Properties.Add("highvalue", IsHighValueGroup(resolvedSearchResult.ObjectId));
            ret.Properties.Add("samaccountname", entry.GetProperty(LDAPProperties.SAMAccountName));

            if ((_methods & ResolvedCollectionMethod.ACL) != 0)
            {
                ret.Aces = _aclProcessor.ProcessACL(resolvedSearchResult, entry).ToArray();
                ret.IsACLProtected = _aclProcessor.IsACLProtected(entry);
            }

            if ((_methods & ResolvedCollectionMethod.Group) != 0)
                ret.Members = _groupProcessor
                    .ReadGroupMembers(resolvedSearchResult, entry)
                    .ToArray();

            if ((_methods & ResolvedCollectionMethod.ObjectProps) != 0)
            {
                var groupProps = LDAPPropertyProcessor.ReadGroupProperties(entry);
                ret.Properties = ContextUtils.Merge(ret.Properties, groupProps);
                if (_context.Flags.CollectAllProperties)
                {
                    ret.Properties = ContextUtils.Merge(_ldapPropertyProcessor.ParseAllProperties(entry),
                        ret.Properties);
                }
            }

            if ((_methods & ResolvedCollectionMethod.Container) != 0)
            {
                ret.ContainedBy = _containerProcessor.GetContainingObject(entry.DistinguishedName);
            }

            return ret;
        }

        private bool IsHighValueGroup(string objectId)
        {
            // TODO: replace w/ a more definitive/centralized list
            var suffixes = new string[]
            {
                "-512",
                "-516",
                "-519",
                "S-1-5-32-544",
                "S-1-5-32-548",
                "S-1-5-32-549",
                "S-1-5-32-550",
                "S-1-5-32-551",
            };
            foreach (var suffix in suffixes)
            {
                if (objectId.EndsWith(suffix))
                {
                    return true;
                }
            }
            return false;
        }

        private async Task<Domain> ProcessDomainObject(ISearchResultEntry entry,
            ResolvedSearchResult resolvedSearchResult)
        {
            var ret = new Domain
            {
                ObjectIdentifier = resolvedSearchResult.ObjectId
            };

            ret.Properties.Add("domain", resolvedSearchResult.Domain);
            ret.Properties.Add("name", resolvedSearchResult.DisplayName);
            ret.Properties.Add("distinguishedname", entry.DistinguishedName.ToUpper());
            ret.Properties.Add("domainsid", resolvedSearchResult.DomainSid);
            ret.Properties.Add("highvalue", true);

            if ((_methods & ResolvedCollectionMethod.ACL) != 0)
            {
                ret.Aces = _aclProcessor.ProcessACL(resolvedSearchResult, entry).ToArray();
                ret.IsACLProtected = _aclProcessor.IsACLProtected(entry);
            }

            if ((_methods & ResolvedCollectionMethod.Trusts) != 0)
                ret.Trusts = _domainTrustProcessor.EnumerateDomainTrusts(resolvedSearchResult.Domain).ToArray();

            if ((_methods & ResolvedCollectionMethod.ObjectProps) != 0)
            {
                ret.Properties = ContextUtils.Merge(ret.Properties, LDAPPropertyProcessor.ReadDomainProperties(entry));
                if (_context.Flags.CollectAllProperties)
                {
                    ret.Properties = ContextUtils.Merge(_ldapPropertyProcessor.ParseAllProperties(entry),
                        ret.Properties);
                }
            }

            if ((_methods & ResolvedCollectionMethod.Container) != 0)
            {
                ret.Links = _containerProcessor.ReadContainerGPLinks(resolvedSearchResult, entry).ToArray();
            }

            if ((_methods & ResolvedCollectionMethod.GPOLocalGroup) != 0)
            {
                var gplink = entry.GetProperty(LDAPProperties.GPLink);
                ret.GPOChanges = await _gpoLocalGroupProcessor.ReadGPOLocalGroups(gplink, entry.DistinguishedName);
            }

            return ret;
        }

        private GPO ProcessGPOObject(ISearchResultEntry entry,
            ResolvedSearchResult resolvedSearchResult)
        {
            var ret = new GPO
            {
                ObjectIdentifier = resolvedSearchResult.ObjectId
            };

            ret.Properties.Add("domain", resolvedSearchResult.Domain);
            ret.Properties.Add("name", resolvedSearchResult.DisplayName);
            ret.Properties.Add("distinguishedname", entry.DistinguishedName.ToUpper());
            ret.Properties.Add("domainsid", resolvedSearchResult.DomainSid);
            ret.Properties.Add("highvalue", false);

            if ((_methods & ResolvedCollectionMethod.ACL) != 0)
            {
                ret.Aces = _aclProcessor.ProcessACL(resolvedSearchResult, entry).ToArray();
                ret.IsACLProtected = _aclProcessor.IsACLProtected(entry);
            }

            if ((_methods & ResolvedCollectionMethod.ObjectProps) != 0)
            {
                ret.Properties = ContextUtils.Merge(ret.Properties, LDAPPropertyProcessor.ReadGPOProperties(entry));
                if (_context.Flags.CollectAllProperties)
                {
                    ret.Properties = ContextUtils.Merge(_ldapPropertyProcessor.ParseAllProperties(entry),
                        ret.Properties);
                }
            }

            return ret;
        }

        private async Task<OU> ProcessOUObject(ISearchResultEntry entry,
            ResolvedSearchResult resolvedSearchResult)
        {
            var ret = new OU
            {
                ObjectIdentifier = resolvedSearchResult.ObjectId
            };

            ret.Properties.Add("domain", resolvedSearchResult.Domain);
            ret.Properties.Add("name", resolvedSearchResult.DisplayName);
            ret.Properties.Add("distinguishedname", entry.DistinguishedName.ToUpper());
            ret.Properties.Add("domainsid", resolvedSearchResult.DomainSid);
            ret.Properties.Add("highvalue", false);

            if ((_methods & ResolvedCollectionMethod.ACL) != 0)
            {
                ret.Aces = _aclProcessor.ProcessACL(resolvedSearchResult, entry).ToArray();
                ret.IsACLProtected = _aclProcessor.IsACLProtected(entry);
            }

            if ((_methods & ResolvedCollectionMethod.ObjectProps) != 0)
            {
                ret.Properties = ContextUtils.Merge(ret.Properties, LDAPPropertyProcessor.ReadOUProperties(entry));
                if (_context.Flags.CollectAllProperties)
                {
                    ret.Properties = ContextUtils.Merge(_ldapPropertyProcessor.ParseAllProperties(entry),
                        ret.Properties);
                }
            }

            if ((_methods & ResolvedCollectionMethod.Container) != 0)
            {
                ret.ContainedBy = _containerProcessor.GetContainingObject(entry.DistinguishedName);
                ret.Properties.Add("blocksinheritance",
                    ContainerProcessor.ReadBlocksInheritance(entry.GetProperty("gpoptions")));
                ret.Links = _containerProcessor.ReadContainerGPLinks(resolvedSearchResult, entry).ToArray();
            }

            if ((_methods & ResolvedCollectionMethod.GPOLocalGroup) != 0)
            {
                var gplink = entry.GetProperty(LDAPProperties.GPLink);
                ret.GPOChanges = await _gpoLocalGroupProcessor.ReadGPOLocalGroups(gplink, entry.DistinguishedName);
            }

            return ret;
        }

        private Container ProcessContainerObject(ISearchResultEntry entry,
            ResolvedSearchResult resolvedSearchResult)
        {
            var ret = new Container
            {
                ObjectIdentifier = resolvedSearchResult.ObjectId
            };

            ret.Properties.Add("domain", resolvedSearchResult.Domain);
            ret.Properties.Add("name", resolvedSearchResult.DisplayName);
            ret.Properties.Add("distinguishedname", entry.DistinguishedName.ToUpper());
            ret.Properties.Add("domainsid", resolvedSearchResult.DomainSid);
            ret.Properties.Add("highvalue", false);

            if ((_methods & ResolvedCollectionMethod.Container) != 0)
                ret.ContainedBy = _containerProcessor.GetContainingObject(entry.DistinguishedName);

            if ((_methods & ResolvedCollectionMethod.ACL) != 0)
            {
                ret.Aces = _aclProcessor.ProcessACL(resolvedSearchResult, entry)
                    .ToArray();
                ret.IsACLProtected = _aclProcessor.IsACLProtected(entry);
            }

            if ((_methods & ResolvedCollectionMethod.ObjectProps) != 0)
            {
                if (_context.Flags.CollectAllProperties)
                {
                    ret.Properties = ContextUtils.Merge(_ldapPropertyProcessor.ParseAllProperties(entry),
                        ret.Properties);
                }
                //ret.Properties = ContextUtils.Merge(ret.Properties, LDAPPropertyProcessor.)
            }


            return ret;
        }

        private async Task<RootCA> ProcessRootCA(ISearchResultEntry entry, ResolvedSearchResult resolvedSearchResult)
        {
            var ret = new RootCA
            {
                ObjectIdentifier = resolvedSearchResult.ObjectId,
                DomainSID = resolvedSearchResult.DomainSid
            };

            ret.Properties.Add("domain", resolvedSearchResult.Domain);
            ret.Properties.Add("name", resolvedSearchResult.DisplayName);
            ret.Properties.Add("distinguishedname", entry.DistinguishedName.ToUpper());
            ret.Properties.Add("domainsid", resolvedSearchResult.DomainSid);

            if ((_methods & ResolvedCollectionMethod.ACL) != 0)
            {
                ret.Aces = _aclProcessor.ProcessACL(resolvedSearchResult, entry).ToArray();
                ret.IsACLProtected = _aclProcessor.IsACLProtected(entry);
            }

            if ((_methods & ResolvedCollectionMethod.ObjectProps) != 0)
            {
                var props = LDAPPropertyProcessor.ReadRootCAProperties(entry);
                ret.Properties.Merge(props);
            }

            if ((_methods & ResolvedCollectionMethod.Container) != 0)
            {
                ret.ContainedBy = _containerProcessor.GetContainingObject(entry.DistinguishedName);
            }

            return ret;
        }

        private async Task<AIACA> ProcessAIACA(ISearchResultEntry entry, ResolvedSearchResult resolvedSearchResult)
        {
            var ret = new AIACA
            {
                ObjectIdentifier = resolvedSearchResult.ObjectId
            };

            ret.Properties.Add("domain", resolvedSearchResult.Domain);
            ret.Properties.Add("name", resolvedSearchResult.DisplayName);
            ret.Properties.Add("distinguishedname", entry.DistinguishedName.ToUpper());
            ret.Properties.Add("domainsid", resolvedSearchResult.DomainSid);

            if ((_methods & ResolvedCollectionMethod.ACL) != 0)
            {
                ret.Aces = _aclProcessor.ProcessACL(resolvedSearchResult, entry).ToArray();
                ret.IsACLProtected = _aclProcessor.IsACLProtected(entry);
            }

            if ((_methods & ResolvedCollectionMethod.ObjectProps) != 0)
            {
                var props = LDAPPropertyProcessor.ReadAIACAProperties(entry);
                ret.Properties.Merge(props);
            }

            if ((_methods & ResolvedCollectionMethod.Container) != 0)
            {
                ret.ContainedBy = _containerProcessor.GetContainingObject(entry.DistinguishedName);
            }

            return ret;
        }

        private async Task<EnterpriseCA> ProcessEnterpriseCA(ISearchResultEntry entry, ResolvedSearchResult resolvedSearchResult)
        {
            var ret = new EnterpriseCA
            {
                ObjectIdentifier = resolvedSearchResult.ObjectId,
            };

            ret.Properties.Add("domain", resolvedSearchResult.Domain);
            ret.Properties.Add("name", resolvedSearchResult.DisplayName);
            ret.Properties.Add("distinguishedname", entry.DistinguishedName.ToUpper());
            ret.Properties.Add("domainsid", resolvedSearchResult.DomainSid);

            if ((_methods & ResolvedCollectionMethod.ACL) != 0)
            {
                ret.Aces = _aclProcessor.ProcessACL(resolvedSearchResult, entry).ToArray();
                ret.IsACLProtected = _aclProcessor.IsACLProtected(entry);
            }

            if ((_methods & ResolvedCollectionMethod.ObjectProps) != 0)
            {
                var props = LDAPPropertyProcessor.ReadEnterpriseCAProperties(entry);
                ret.Properties.Merge(props);

                // Enabled cert templates
                ret.EnabledCertTemplates = _certAbuseProcessor.ProcessCertTemplates(entry.GetArrayProperty(LDAPProperties.CertificateTemplates), resolvedSearchResult.Domain).ToArray();
            }

            if ((_methods & ResolvedCollectionMethod.Container) != 0)
            {
                ret.ContainedBy = _containerProcessor.GetContainingObject(entry.DistinguishedName);
            }

            // Collect properties from CA server registry
            bool cASecurityCollected = false;
            bool enrollmentAgentRestrictionsCollected = false;
            bool isUserSpecifiesSanEnabledCollected = false;
            var caName = entry.GetProperty(LDAPProperties.Name);
            var dnsHostName = entry.GetProperty(LDAPProperties.DNSHostName);
            if ((_methods & ResolvedCollectionMethod.CARegistry) != 0 && caName != null && dnsHostName != null)
            {
                ret.HostingComputer = await _context.LDAPUtils.ResolveHostToSid(dnsHostName, resolvedSearchResult.Domain);

                CARegistryData cARegistryData = new()
                {
                    IsUserSpecifiesSanEnabled = _certAbuseProcessor.IsUserSpecifiesSanEnabled(dnsHostName, caName),
                    EnrollmentAgentRestrictions = await _certAbuseProcessor.ProcessEAPermissions(caName, resolvedSearchResult.Domain, dnsHostName, ret.HostingComputer),

                    // The CASecurity exist in the AD object DACL and in registry of the CA server. We prefer to use the values from registry as they are the ground truth.
                    // If changes are made on the CA server, registry and the AD object is updated. If changes are made directly on the AD object, the CA server registry is not updated.
                    CASecurity = await _certAbuseProcessor.ProcessRegistryEnrollmentPermissions(caName, resolvedSearchResult.Domain, dnsHostName, ret.HostingComputer)
                };

                cASecurityCollected = cARegistryData.CASecurity.Collected;
                enrollmentAgentRestrictionsCollected = cARegistryData.EnrollmentAgentRestrictions.Collected;
                isUserSpecifiesSanEnabledCollected = cARegistryData.IsUserSpecifiesSanEnabled.Collected;
                ret.CARegistryData = cARegistryData;
            }

            ret.Properties.Add("casecuritycollected", cASecurityCollected);
            ret.Properties.Add("enrollmentagentrestrictionscollected", enrollmentAgentRestrictionsCollected);
            ret.Properties.Add("isuserspecifiessanenabledcollected", isUserSpecifiesSanEnabledCollected);

            return ret;
        }

        private async Task<NTAuthStore> ProcessNTAuthStore(ISearchResultEntry entry, ResolvedSearchResult resolvedSearchResult)
        {
            var ret = new NTAuthStore
            {
                ObjectIdentifier = resolvedSearchResult.ObjectId,
                DomainSID = resolvedSearchResult.DomainSid
            };

            ret.Properties.Add("domain", resolvedSearchResult.Domain);
            ret.Properties.Add("name", resolvedSearchResult.DisplayName);
            ret.Properties.Add("distinguishedname", entry.DistinguishedName.ToUpper());
            ret.Properties.Add("domainsid", resolvedSearchResult.DomainSid);

            if ((_methods & ResolvedCollectionMethod.ACL) != 0)
            {
                ret.Aces = _aclProcessor.ProcessACL(resolvedSearchResult, entry).ToArray();
                ret.IsACLProtected = _aclProcessor.IsACLProtected(entry);
            }

            if ((_methods & ResolvedCollectionMethod.ObjectProps) != 0)
            {
                var props = LDAPPropertyProcessor.ReadNTAuthStoreProperties(entry);

                // Cert thumbprints
                var rawCertificates = entry.GetByteArrayProperty(LDAPProperties.CACertificate);
                var certificates = from rawCertificate in rawCertificates
                                   select new X509Certificate2(rawCertificate).Thumbprint;
                ret.Properties.Add("certthumbprints", certificates.ToArray());

                ret.Properties.Merge(props);
            }

            if ((_methods & ResolvedCollectionMethod.Container) != 0)
            {
                ret.ContainedBy = _containerProcessor.GetContainingObject(entry.DistinguishedName);
            }

            return ret;
        }

        private async Task<CertTemplate> ProcessCertTemplate(ISearchResultEntry entry, ResolvedSearchResult resolvedSearchResult)
        {
            var ret = new CertTemplate
            {
                ObjectIdentifier = resolvedSearchResult.ObjectId
            };

            ret.Properties.Add("domain", resolvedSearchResult.Domain);
            ret.Properties.Add("name", resolvedSearchResult.DisplayName);
            ret.Properties.Add("distinguishedname", entry.DistinguishedName.ToUpper());
            ret.Properties.Add("domainsid", resolvedSearchResult.DomainSid);

            if ((_methods & ResolvedCollectionMethod.ACL) != 0)
            {
                ret.Aces = _aclProcessor.ProcessACL(resolvedSearchResult, entry).ToArray();
                ret.IsACLProtected = _aclProcessor.IsACLProtected(entry);
            }

            if ((_methods & ResolvedCollectionMethod.ObjectProps) != 0)
            {
                var certTemplatesProps = LDAPPropertyProcessor.ReadCertTemplateProperties(entry);
                ret.Properties.Merge(certTemplatesProps);
            }

            if ((_methods & ResolvedCollectionMethod.Container) != 0)
            {
                ret.ContainedBy = _containerProcessor.GetContainingObject(entry.DistinguishedName);
            }

            return ret;
        }
    }
}<|MERGE_RESOLUTION|>--- conflicted
+++ resolved
@@ -46,13 +46,9 @@
             _ldapPropertyProcessor = new LDAPPropertyProcessor(context.LDAPUtils);
             _domainTrustProcessor = new DomainTrustProcessor(context.LDAPUtils);
             _computerAvailability = new ComputerAvailability(context.PortScanTimeout, skipPortScan: context.Flags.SkipPortScan, skipPasswordCheck: context.Flags.SkipPasswordAgeCheck);
-<<<<<<< HEAD
             _certAbuseProcessor = new CertAbuseProcessor(context.LDAPUtils);
             _dCRegistryProcessor = new DCRegistryProcessor(context.LDAPUtils);
-            _computerSessionProcessor = new ComputerSessionProcessor(context.LDAPUtils);
-=======
             _computerSessionProcessor = new ComputerSessionProcessor(context.LDAPUtils, doLocalAdminSessionEnum: context.Flags.DoLocalAdminSessionEnum, localAdminUsername: context.LocalAdminUsername, localAdminPassword: context.LocalAdminPassword);
->>>>>>> 01b5158b
             _groupProcessor = new GroupProcessor(context.LDAPUtils);
             _containerProcessor = new ContainerProcessor(context.LDAPUtils);
             _gpoLocalGroupProcessor = new GPOLocalGroupProcessor(context.LDAPUtils);
