﻿<Project Sdk="Microsoft.NET.Sdk">

    <PropertyGroup>
        <OutputType>Exe</OutputType>
        <TargetFramework>net462</TargetFramework>
        <LangVersion>latest</LangVersion>
        <DebugType>full</DebugType>
        <ApplicationIcon>favicon.ico</ApplicationIcon>
        <Version>2.0.1</Version>
        <FileVersion>2.0.1</FileVersion>
        <Company>SpecterOps</Company>
        <Product>SharpHound</Product>
        <AssemblyName>SharpHound</AssemblyName>
    </PropertyGroup>

    <ItemGroup>
        <PackageReference Include="CommandLineParser" Version="2.8.0" />
        <PackageReference Include="Costura.Fody" Version="5.7.0">
          <PrivateAssets>all</PrivateAssets>
        </PackageReference>
        <PackageReference Include="Fody" Version="6.6.0">
          <PrivateAssets>all</PrivateAssets>
        </PackageReference>
        <PackageReference Include="Microsoft.Bcl.AsyncInterfaces" Version="5.0.0" />
        <PackageReference Include="Microsoft.Extensions.Logging.Abstractions" Version="5.0.0" />
        <PackageReference Include="Newtonsoft.Json" Version="13.0.1" />
        <PackageReference Include="SharpHoundCommon" Version="3.1.0" />
        <PackageReference Include="SharpHoundRPC" Version="3.0.8" />
        <PackageReference Include="SharpZipLib" Version="1.3.3" />
        <PackageReference Include="System.Runtime.CompilerServices.Unsafe" Version="6.0.0" />
        <PackageReference Include="System.Threading.Channels" Version="6.0.0" />
        <PackageReference Include="System.ValueTuple" Version="4.5.0" />
    </ItemGroup>

    <ItemGroup>
<<<<<<< HEAD
=======
<!--        <Reference Include="SharpHoundCommonLib, Version=3.1.0.0, Culture=neutral, PublicKeyToken=null">-->
<!--            <HintPath>..\SharpHoundCommon\src\CommonLib\bin\Debug\net462\SharpHoundCommonLib.dll</HintPath>-->
<!--        </Reference>-->
>>>>>>> 01b5158b
        <Reference Include="System.DirectoryServices" />
        <Reference Include="System.DirectoryServices.Protocols" />
        <Reference Include="System.IO.Compression" />
    </ItemGroup>
    <Target Name="PS1" AfterTargets="Build">
        <Message Text="Test" />
        <Exec Command="powershell -ep bypass -c &quot;. '$(ProjectDir)src\Powershell\Out-CompressedDLL.ps1';Out-CompressedDll -FilePath '$(TargetPath)' -TemplatePath '$(ProjectDir)src\\Powershell\Template.ps1' | Out-File -Encoding ASCII '$(TargetDir)$(TargetName).ps1'&quot;" />
    </Target>
</Project><|MERGE_RESOLUTION|>--- conflicted
+++ resolved
@@ -33,12 +33,9 @@
     </ItemGroup>
 
     <ItemGroup>
-<<<<<<< HEAD
-=======
 <!--        <Reference Include="SharpHoundCommonLib, Version=3.1.0.0, Culture=neutral, PublicKeyToken=null">-->
 <!--            <HintPath>..\SharpHoundCommon\src\CommonLib\bin\Debug\net462\SharpHoundCommonLib.dll</HintPath>-->
 <!--        </Reference>-->
->>>>>>> 01b5158b
         <Reference Include="System.DirectoryServices" />
         <Reference Include="System.DirectoryServices.Protocols" />
         <Reference Include="System.IO.Compression" />
