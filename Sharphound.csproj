﻿<Project Sdk="Microsoft.NET.Sdk">

    <PropertyGroup>
        <OutputType>Exe</OutputType>
        <TargetFramework>net462</TargetFramework>
        <LangVersion>latest</LangVersion>
        <DebugType>full</DebugType>
        <ApplicationIcon>favicon.ico</ApplicationIcon>
        <Version>2.0.1</Version>
        <FileVersion>2.0.1</FileVersion>
        <Company>SpecterOps</Company>
        <Product>SharpHound</Product>
        <AssemblyName>SharpHound</AssemblyName>
    </PropertyGroup>

    <ItemGroup>
        <PackageReference Include="CommandLineParser" Version="2.8.0" />
        <PackageReference Include="Costura.Fody" Version="5.7.0">
          <PrivateAssets>all</PrivateAssets>
        </PackageReference>
        <PackageReference Include="Fody" Version="6.6.0">
          <PrivateAssets>all</PrivateAssets>
        </PackageReference>
        <PackageReference Include="Microsoft.Bcl.AsyncInterfaces" Version="5.0.0" />
        <PackageReference Include="Microsoft.Extensions.Logging.Abstractions" Version="5.0.0" />
        <PackageReference Include="Newtonsoft.Json" Version="13.0.1" />
<<<<<<< HEAD
        <!-- <PackageReference Include="SharpHoundCommon" Version="3.0.6" /> -->
=======
        <PackageReference Include="SharpHoundCommon" Version="3.0.8" />
        <PackageReference Include="SharpHoundRPC" Version="3.0.8" />
>>>>>>> 271d28d2
        <PackageReference Include="SharpZipLib" Version="1.3.3" />
        <PackageReference Include="System.Runtime.CompilerServices.Unsafe" Version="6.0.0" />
        <PackageReference Include="System.Threading.Channels" Version="6.0.0" />
        <PackageReference Include="System.ValueTuple" Version="4.5.0" />
    </ItemGroup>

    <ItemGroup>
<<<<<<< HEAD
       <Reference Include="SharpHoundCommonLib, Version=3.0.9.0, Culture=neutral, PublicKeyToken=null">
            <HintPath>..\SharpHoundCommon\src\CommonLib\bin\Debug\net462\SharpHoundCommonLib.dll</HintPath>
        </Reference>
=======
<!--        <Reference Include="SharpHoundCommonLib, Version=3.0.6.0, Culture=neutral, PublicKeyToken=null">-->
<!--            <HintPath>..\SharpHoundCommon\src\CommonLib\bin\Debug\net462\SharpHoundCommonLib.dll</HintPath>-->
<!--        </Reference>-->
>>>>>>> 271d28d2
        <Reference Include="System.DirectoryServices" />
        <Reference Include="System.DirectoryServices.Protocols" />
        <Reference Include="System.IO.Compression" />
    </ItemGroup>
    <Target Name="PS1" AfterTargets="Build">
        <Message Text="Test" />
        <Exec Command="powershell -ep bypass -c &quot;. '$(ProjectDir)src\Powershell\Out-CompressedDLL.ps1';Out-CompressedDll -FilePath '$(TargetPath)' -TemplatePath '$(ProjectDir)src\\Powershell\Template.ps1' | Out-File -Encoding ASCII '$(TargetDir)$(TargetName).ps1'&quot;" />
    </Target>
</Project><|MERGE_RESOLUTION|>--- conflicted
+++ resolved
@@ -24,12 +24,8 @@
         <PackageReference Include="Microsoft.Bcl.AsyncInterfaces" Version="5.0.0" />
         <PackageReference Include="Microsoft.Extensions.Logging.Abstractions" Version="5.0.0" />
         <PackageReference Include="Newtonsoft.Json" Version="13.0.1" />
-<<<<<<< HEAD
-        <!-- <PackageReference Include="SharpHoundCommon" Version="3.0.6" /> -->
-=======
-        <PackageReference Include="SharpHoundCommon" Version="3.0.8" />
+        <!-- <PackageReference Include="SharpHoundCommon" Version="3.0.8" /> -->
         <PackageReference Include="SharpHoundRPC" Version="3.0.8" />
->>>>>>> 271d28d2
         <PackageReference Include="SharpZipLib" Version="1.3.3" />
         <PackageReference Include="System.Runtime.CompilerServices.Unsafe" Version="6.0.0" />
         <PackageReference Include="System.Threading.Channels" Version="6.0.0" />
@@ -37,15 +33,9 @@
     </ItemGroup>
 
     <ItemGroup>
-<<<<<<< HEAD
-       <Reference Include="SharpHoundCommonLib, Version=3.0.9.0, Culture=neutral, PublicKeyToken=null">
+        <Reference Include="SharpHoundCommonLib, Version=3.0.8.0, Culture=neutral, PublicKeyToken=null">
             <HintPath>..\SharpHoundCommon\src\CommonLib\bin\Debug\net462\SharpHoundCommonLib.dll</HintPath>
         </Reference>
-=======
-<!--        <Reference Include="SharpHoundCommonLib, Version=3.0.6.0, Culture=neutral, PublicKeyToken=null">-->
-<!--            <HintPath>..\SharpHoundCommon\src\CommonLib\bin\Debug\net462\SharpHoundCommonLib.dll</HintPath>-->
-<!--        </Reference>-->
->>>>>>> 271d28d2
         <Reference Include="System.DirectoryServices" />
         <Reference Include="System.DirectoryServices.Protocols" />
         <Reference Include="System.IO.Compression" />
